--- conflicted
+++ resolved
@@ -1,223 +1,220 @@
-<!DOCTYPE html>
-<html lang="en">
-{% load static %}
-<head>
-    <meta charset="UTF-8">
-    <title>Return Form</title>
-    <script src="https://cdn.tailwindcss.com"></script>
-</head>
-<body class="bg-gray-50 min-h-screen">
-    <!-- Navbar with logo only -->
-    <nav class="bg-white shadow-lg border-b-2 border-blue-500">
-        <div class="max-w-7xl mx-auto px-4 sm:px-6 lg:px-8">
-            <div class="flex justify-between items-center h-16">
-                <div class="flex items-center space-x-3">
-                    <img src="{% static 'images/logo-removebg-preview.png' %}" alt="RE.AI Logo" class="h-28 w-28">
-                </div>
-            </div>
-        </div>
-    </nav>
-    <div class="flex items-center justify-center py-10">
-        <div class="bg-white p-8 rounded-lg shadow-md w-full max-w-lg">
-            <h2 class="text-2xl font-bold mb-6 text-center text-green-700">Return Form</h2>
-            
-            <!-- Date Range Information -->
-            <div class="bg-blue-50 border border-blue-200 p-3 rounded-lg mb-4">
-                <div class="flex items-center">
-                    <svg class="w-4 h-4 text-blue-600 mr-2" fill="currentColor" viewBox="0 0 20 20">
-                        <path fill-rule="evenodd" d="M18 10a8 8 0 11-16 0 8 8 0 0116 0zm-7-4a1 1 0 11-2 0 1 1 0 012 0zM9 9a1 1 0 000 2v3a1 1 0 001 1h1a1 1 0 100-2v-3a1 1 0 00-1-1H9z" clip-rule="evenodd"></path>
-                    </svg>
-                    <div>
-                        <div class="text-sm font-semibold text-blue-800">ML Training Period</div>
-                        <div class="text-xs text-blue-700">Dates: {{ min_date }} to {{ max_date }}</div>
-                    </div>
-                </div>
-            </div>
-
-            {% if submitted %}
-                <div class="mb-6 p-4 rounded bg-blue-100 text-blue-800 text-center font-semibold">
-                    <div class="text-lg font-bold mb-2">ML Prediction Result: {{ classification|title }}</div>
-                    
-                    {% if demand_result %}
-                        <div class="bg-white p-4 rounded-lg mt-3 text-gray-800">
-                            <h3 class="text-lg font-bold mb-3 text-blue-700">ML Model Analysis Results</h3>
-                            
-                            <div class="bg-yellow-50 border border-yellow-200 p-3 rounded mb-4">
-                                <div class="text-sm font-semibold text-yellow-800">ML Classification: {{ demand_result.classification|title }}</div>
-                                <div class="text-xs text-yellow-700 mt-1">Predicted action based on product and location data</div>
-                            </div>
-                            
-                            <div class="grid grid-cols-2 gap-4 mb-4">
-                                <div class="bg-gray-50 p-3 rounded">
-                                    <div class="text-sm text-gray-600">Demand Score</div>
-                                    <div class="text-xl font-bold">{{ demand_result.demand }}</div>
-                                </div>
-                                <div class="bg-gray-50 p-3 rounded">
-                                    <div class="text-sm text-gray-600">Profit Prediction</div>
-                                    <div class="text-xl font-bold {% if demand_result.profit > 0 %}text-green-600{% else %}text-red-600{% endif %}">
-                                        ${{ demand_result.profit }}
-                                    </div>
-                                </div>
-                            </div>
-                            
-                            <div class="mb-4">
-                                <div class="text-sm text-gray-600 mb-1">Current Store: {{ demand_result.current_store }}</div>
-                                <div class="text-sm text-gray-600 mb-2">Optimal Location: {{ demand_result.best_store }}</div>
-                            </div>
-                            
-                            {% if demand_result.recommendation_type == "transfer" %}
-                                <div class="bg-green-100 border border-green-400 text-green-700 px-4 py-3 rounded mb-3">
-                                    <div class="font-bold text-lg">✅ Recommendation: Transfer Product</div>
-                                    <div class="mt-1">Best Location: <strong>{{ demand_result.best_store }}</strong></div>
-                                    <div class="mt-1">Expected Profit: <strong>${{ demand_result.profit }}</strong></div>
-                                    
-                                    {% if demand_result.top_stores %}
-                                        <div class="mt-3 border-t border-green-300 pt-3">
-                                            <div class="text-sm font-semibold mb-2">Top Store Recommendations:</div>
-                                            <div class="space-y-1">
-                                                {% for store in demand_result.top_stores %}
-                                                    <div class="flex justify-between items-center bg-green-50 px-2 py-1 rounded">
-                                                        <span class="text-sm">{{ forloop.counter }}. {{ store.store }}</span>
-                                                        <span class="text-sm font-bold {% if store.profit > 0 %}text-green-700{% else %}text-red-700{% endif %}">
-                                                            ${{ store.profit|floatformat:2 }}
-                                                        </span>
-                                                    </div>
-                                                {% endfor %}
-                                            </div>
-                                        </div>
-                                    {% endif %}
-                                </div>
-                            {% else %}
-                                <div class="bg-red-100 border border-red-400 text-red-700 px-4 py-3 rounded mb-3">
-                                    <div class="font-bold text-lg">⚠️ Recommendation: Keep in Same Store</div>
-                                    <div class="mt-1">Current Location: <strong>{{ demand_result.current_store }}</strong></div>
-                                    <div class="mt-1">Profit would be negative at other locations</div>
-                                    
-                                    {% if demand_result.top_stores %}
-                                        <div class="mt-3 border-t border-red-300 pt-3">
-                                            <div class="text-sm font-semibold mb-2">All Store Analysis:</div>
-                                            <div class="space-y-1">
-                                                {% for store in demand_result.top_stores %}
-                                                    <div class="flex justify-between items-center bg-red-50 px-2 py-1 rounded">
-                                                        <span class="text-sm">{{ forloop.counter }}. {{ store.store }}</span>
-                                                        <span class="text-sm font-bold text-red-700">
-                                                            ${{ store.profit|floatformat:2 }}
-                                                        </span>
-                                                    </div>
-                                                {% endfor %}
-                                            </div>
-                                        </div>
-                                    {% endif %}
-                                </div>
-                            {% endif %}
-                            
-                            {% if demand_result.threshold_passed %}
-                                <div class="bg-yellow-100 border border-yellow-400 text-yellow-700 px-4 py-3 rounded">
-                                    <div class="font-bold">🎯 Threshold Passed!</div>
-                                    <div class="mt-1">Invoice Generated: <strong>{{ invoice_number }}</strong></div>
-                                </div>
-                            {% endif %}
-                        </div>
-                    {% endif %}
-                </div>
-            {% endif %}
-
-            <form method="post" action="{% url 'returns:return_form' %}">
-                {% csrf_token %}
-                <div class="mb-4">
-                    <label class="block text-gray-700 text-sm font-bold mb-2">Product Name</label>
-                    <select id="product-select" name="product_id" class="shadow appearance-none border rounded w-full py-2 px-3 text-gray-700" required onchange="updateProductId()">
-                        <option value="">-- Select a Product --</option>
-                        {% for product in products %}
-                            <option value="{{ product.id }}" data-sku="{{ product.sku }}">{{ product.name }}</option>
-                        {% endfor %}
-                    </select>
-                </div>
-                <div class="mb-4">
-                    <label class="block text-gray-700 text-sm font-bold mb-2">Product ID</label>
-                    <input type="text" id="product-id-display" class="shadow appearance-none border rounded w-full py-2 px-3 text-gray-700 bg-gray-100" readonly placeholder="Auto-filled when product is selected">
-                </div>
-                <div class="mb-4">
-                    <label class="block text-gray-700 text-sm font-bold mb-2">Product SKU</label>
-                    <input type="text" id="product-sku-display" class="shadow appearance-none border rounded w-full py-2 px-3 text-gray-700 bg-gray-100" readonly placeholder="Auto-filled when product is selected">
-                </div>
-                <div class="mb-4">
-                    <label class="block text-gray-700 text-sm font-bold mb-2">Reason for Return</label>
-                    <select name="reason" class="shadow appearance-none border rounded w-full py-2 px-3 text-gray-700 bg-gray-100" disabled>
-                        <option value="">-- Will be predicted by ML Model --</option>
-                        {% for reason in reasons %}
-                            <option value="{{ reason.id }}">{{ reason.reason }}</option>
-                        {% endfor %}
-                    </select>
-                    <input type="hidden" name="reason" value="1">
-                    <small class="text-gray-500 text-xs">The ML model will predict the best action based on product and location data</small>
-                </div>
-                <div class="mb-4">
-                    <label class="block text-gray-700 text-sm font-bold mb-2">Date</label>
-                    <input type="date" name="date" class="shadow appearance-none border rounded w-full py-2 px-3 text-gray-700" 
-                           value="{{ default_date }}" 
-                           min="{{ min_date }}" 
-                           max="{{ max_date }}" 
-                           required>
-                    <div class="text-xs text-gray-600 mt-1">
-                        📅 Valid range: {{ min_date }} to {{ max_date }} (based on training data)
-                    </div>
-                </div>
-                <div class="mb-4">
-                    <label class="block text-gray-700 text-sm font-bold mb-2">Current Store Location</label>
-                    <select name="location" class="shadow appearance-none border rounded w-full py-2 px-3 text-gray-700" required>
-                        <option value="">-- Select Current Store --</option>
-                        {% for store in stores %}
-                            <option value="{{ store.location }}">{{ store.name }} ({{ store.location }})</option>
-                        {% endfor %}
-                    </select>
-                </div>
-                <button type="submit" class="w-full bg-green-600 text-white py-2 px-4 rounded hover:bg-green-700">Submit</button>
-            </form>
-        </div>
-    </div>
-<<<<<<< HEAD
-=======
-    
-    <script>
-        function updateProductId() {
-            const select = document.getElementById('product-select');
-            const productIdDisplay = document.getElementById('product-id-display');
-            const productSkuDisplay = document.getElementById('product-sku-display');
-            
-            if (select.value) {
-                productIdDisplay.value = select.value;
-                const selectedOption = select.options[select.selectedIndex];
-                productSkuDisplay.value = selectedOption.getAttribute('data-sku');
-            } else {
-                productIdDisplay.value = '';
-                productSkuDisplay.value = '';
-            }
-        }
-    </script>
->>>>>>> 186bc371
-
-    <!-- Modal Invoice (only for restock and threshold passed) -->
-    {% if submitted and invoice_number and demand_result and demand_result.threshold_passed %}
-    <div id="invoiceModal" class="fixed inset-0 z-50 flex items-center justify-center bg-black bg-opacity-40" style="display: block;">
-        <div class="bg-white rounded-lg shadow-lg p-8 max-w-md w-full relative">
-            <button onclick="document.getElementById('invoiceModal').style.display='none'" class="absolute top-2 right-2 text-gray-400 hover:text-blue-700 text-2xl font-bold">&times;</button>
-            <h2 class="text-xl font-bold text-blue-700 mb-4">Return Invoice</h2>
-            <div class="space-y-2">
-                <p><strong>Invoice #:</strong> {{ invoice_number }}</p>
-                <p><strong>Product:</strong> {{ product_name }}</p>
-                <p><strong>Return Reason:</strong> {{ reason_name }}</p>
-                <p><strong>Date:</strong> {{ today }}</p>
-                <p><strong>Classification:</strong> Restock</p>
-                <p><strong>Ship to (Best Location):</strong> {{ demand_result.best_store }}</p>
-                <p><strong>Predicted Profit:</strong> ${{ demand_result.profit }}</p>
-                <p><strong>Demand Score:</strong> {{ demand_result.demand }}/10</p>
-            </div>
-            <div class="mt-6 text-center">
-                <button onclick="document.getElementById('invoiceModal').style.display='none'" class="px-6 py-2 bg-blue-600 text-white rounded-lg hover:bg-blue-700 transition">Close</button>
-            </div>
-        </div>
-    </div>
-    {% endif %}
-</body>
+<!DOCTYPE html>
+<html lang="en">
+{% load static %}
+<head>
+    <meta charset="UTF-8">
+    <title>Return Form</title>
+    <script src="https://cdn.tailwindcss.com"></script>
+</head>
+<body class="bg-gray-50 min-h-screen">
+    <!-- Navbar with logo only -->
+    <nav class="bg-white shadow-lg border-b-2 border-blue-500">
+        <div class="max-w-7xl mx-auto px-4 sm:px-6 lg:px-8">
+            <div class="flex justify-between items-center h-16">
+                <div class="flex items-center space-x-3">
+                    <img src="{% static 'images/logo-removebg-preview.png' %}" alt="RE.AI Logo" class="h-28 w-28">
+                </div>
+            </div>
+        </div>
+    </nav>
+    <div class="flex items-center justify-center py-10">
+        <div class="bg-white p-8 rounded-lg shadow-md w-full max-w-lg">
+            <h2 class="text-2xl font-bold mb-6 text-center text-green-700">Return Form</h2>
+            
+            <!-- Date Range Information -->
+            <div class="bg-blue-50 border border-blue-200 p-3 rounded-lg mb-4">
+                <div class="flex items-center">
+                    <svg class="w-4 h-4 text-blue-600 mr-2" fill="currentColor" viewBox="0 0 20 20">
+                        <path fill-rule="evenodd" d="M18 10a8 8 0 11-16 0 8 8 0 0116 0zm-7-4a1 1 0 11-2 0 1 1 0 012 0zM9 9a1 1 0 000 2v3a1 1 0 001 1h1a1 1 0 100-2v-3a1 1 0 00-1-1H9z" clip-rule="evenodd"></path>
+                    </svg>
+                    <div>
+                        <div class="text-sm font-semibold text-blue-800">ML Training Period</div>
+                        <div class="text-xs text-blue-700">Dates: {{ min_date }} to {{ max_date }}</div>
+                    </div>
+                </div>
+            </div>
+
+            {% if submitted %}
+                <div class="mb-6 p-4 rounded bg-blue-100 text-blue-800 text-center font-semibold">
+                    <div class="text-lg font-bold mb-2">ML Prediction Result: {{ classification|title }}</div>
+                    
+                    {% if demand_result %}
+                        <div class="bg-white p-4 rounded-lg mt-3 text-gray-800">
+                            <h3 class="text-lg font-bold mb-3 text-blue-700">ML Model Analysis Results</h3>
+                            
+                            <div class="bg-yellow-50 border border-yellow-200 p-3 rounded mb-4">
+                                <div class="text-sm font-semibold text-yellow-800">ML Classification: {{ demand_result.classification|title }}</div>
+                                <div class="text-xs text-yellow-700 mt-1">Predicted action based on product and location data</div>
+                            </div>
+                            
+                            <div class="grid grid-cols-2 gap-4 mb-4">
+                                <div class="bg-gray-50 p-3 rounded">
+                                    <div class="text-sm text-gray-600">Demand Score</div>
+                                    <div class="text-xl font-bold">{{ demand_result.demand }}</div>
+                                </div>
+                                <div class="bg-gray-50 p-3 rounded">
+                                    <div class="text-sm text-gray-600">Profit Prediction</div>
+                                    <div class="text-xl font-bold {% if demand_result.profit > 0 %}text-green-600{% else %}text-red-600{% endif %}">
+                                        ${{ demand_result.profit }}
+                                    </div>
+                                </div>
+                            </div>
+                            
+                            <div class="mb-4">
+                                <div class="text-sm text-gray-600 mb-1">Current Store: {{ demand_result.current_store }}</div>
+                                <div class="text-sm text-gray-600 mb-2">Optimal Location: {{ demand_result.best_store }}</div>
+                            </div>
+                            
+                            {% if demand_result.recommendation_type == "transfer" %}
+                                <div class="bg-green-100 border border-green-400 text-green-700 px-4 py-3 rounded mb-3">
+                                    <div class="font-bold text-lg">✅ Recommendation: Transfer Product</div>
+                                    <div class="mt-1">Best Location: <strong>{{ demand_result.best_store }}</strong></div>
+                                    <div class="mt-1">Expected Profit: <strong>${{ demand_result.profit }}</strong></div>
+                                    
+                                    {% if demand_result.top_stores %}
+                                        <div class="mt-3 border-t border-green-300 pt-3">
+                                            <div class="text-sm font-semibold mb-2">Top Store Recommendations:</div>
+                                            <div class="space-y-1">
+                                                {% for store in demand_result.top_stores %}
+                                                    <div class="flex justify-between items-center bg-green-50 px-2 py-1 rounded">
+                                                        <span class="text-sm">{{ forloop.counter }}. {{ store.store }}</span>
+                                                        <span class="text-sm font-bold {% if store.profit > 0 %}text-green-700{% else %}text-red-700{% endif %}">
+                                                            ${{ store.profit|floatformat:2 }}
+                                                        </span>
+                                                    </div>
+                                                {% endfor %}
+                                            </div>
+                                        </div>
+                                    {% endif %}
+                                </div>
+                            {% else %}
+                                <div class="bg-red-100 border border-red-400 text-red-700 px-4 py-3 rounded mb-3">
+                                    <div class="font-bold text-lg">⚠️ Recommendation: Keep in Same Store</div>
+                                    <div class="mt-1">Current Location: <strong>{{ demand_result.current_store }}</strong></div>
+                                    <div class="mt-1">Profit would be negative at other locations</div>
+                                    
+                                    {% if demand_result.top_stores %}
+                                        <div class="mt-3 border-t border-red-300 pt-3">
+                                            <div class="text-sm font-semibold mb-2">All Store Analysis:</div>
+                                            <div class="space-y-1">
+                                                {% for store in demand_result.top_stores %}
+                                                    <div class="flex justify-between items-center bg-red-50 px-2 py-1 rounded">
+                                                        <span class="text-sm">{{ forloop.counter }}. {{ store.store }}</span>
+                                                        <span class="text-sm font-bold text-red-700">
+                                                            ${{ store.profit|floatformat:2 }}
+                                                        </span>
+                                                    </div>
+                                                {% endfor %}
+                                            </div>
+                                        </div>
+                                    {% endif %}
+                                </div>
+                            {% endif %}
+                            
+                            {% if demand_result.threshold_passed %}
+                                <div class="bg-yellow-100 border border-yellow-400 text-yellow-700 px-4 py-3 rounded">
+                                    <div class="font-bold">🎯 Threshold Passed!</div>
+                                    <div class="mt-1">Invoice Generated: <strong>{{ invoice_number }}</strong></div>
+                                </div>
+                            {% endif %}
+                        </div>
+                    {% endif %}
+                </div>
+            {% endif %}
+
+            <form method="post" action="{% url 'returns:return_form' %}">
+                {% csrf_token %}
+                <div class="mb-4">
+                    <label class="block text-gray-700 text-sm font-bold mb-2">Product Name</label>
+                    <select id="product-select" name="product_id" class="shadow appearance-none border rounded w-full py-2 px-3 text-gray-700" required onchange="updateProductId()">
+                        <option value="">-- Select a Product --</option>
+                        {% for product in products %}
+                            <option value="{{ product.id }}" data-sku="{{ product.sku }}">{{ product.name }}</option>
+                        {% endfor %}
+                    </select>
+                </div>
+                <div class="mb-4">
+                    <label class="block text-gray-700 text-sm font-bold mb-2">Product ID</label>
+                    <input type="text" id="product-id-display" class="shadow appearance-none border rounded w-full py-2 px-3 text-gray-700 bg-gray-100" readonly placeholder="Auto-filled when product is selected">
+                </div>
+                <div class="mb-4">
+                    <label class="block text-gray-700 text-sm font-bold mb-2">Product SKU</label>
+                    <input type="text" id="product-sku-display" class="shadow appearance-none border rounded w-full py-2 px-3 text-gray-700 bg-gray-100" readonly placeholder="Auto-filled when product is selected">
+                </div>
+                <div class="mb-4">
+                    <label class="block text-gray-700 text-sm font-bold mb-2">Reason for Return</label>
+                    <select name="reason" class="shadow appearance-none border rounded w-full py-2 px-3 text-gray-700 bg-gray-100" disabled>
+                        <option value="">-- Will be predicted by ML Model --</option>
+                        {% for reason in reasons %}
+                            <option value="{{ reason.id }}">{{ reason.reason }}</option>
+                        {% endfor %}
+                    </select>
+                    <input type="hidden" name="reason" value="1">
+                    <small class="text-gray-500 text-xs">The ML model will predict the best action based on product and location data</small>
+                </div>
+                <div class="mb-4">
+                    <label class="block text-gray-700 text-sm font-bold mb-2">Date</label>
+                    <input type="date" name="date" class="shadow appearance-none border rounded w-full py-2 px-3 text-gray-700" 
+                           value="{{ default_date }}" 
+                           min="{{ min_date }}" 
+                           max="{{ max_date }}" 
+                           required>
+                    <div class="text-xs text-gray-600 mt-1">
+                        📅 Valid range: {{ min_date }} to {{ max_date }} (based on training data)
+                    </div>
+                </div>
+                <div class="mb-4">
+                    <label class="block text-gray-700 text-sm font-bold mb-2">Current Store Location</label>
+                    <select name="location" class="shadow appearance-none border rounded w-full py-2 px-3 text-gray-700" required>
+                        <option value="">-- Select Current Store --</option>
+                        {% for store in stores %}
+                            <option value="{{ store.location }}">{{ store.name }} ({{ store.location }})</option>
+                        {% endfor %}
+                    </select>
+                </div>
+                <button type="submit" class="w-full bg-green-600 text-white py-2 px-4 rounded hover:bg-green-700">Submit</button>
+            </form>
+        </div>
+    </div>
+    
+    <script>
+        function updateProductId() {
+            const select = document.getElementById('product-select');
+            const productIdDisplay = document.getElementById('product-id-display');
+            const productSkuDisplay = document.getElementById('product-sku-display');
+            
+            if (select.value) {
+                productIdDisplay.value = select.value;
+                const selectedOption = select.options[select.selectedIndex];
+                productSkuDisplay.value = selectedOption.getAttribute('data-sku');
+            } else {
+                productIdDisplay.value = '';
+                productSkuDisplay.value = '';
+            }
+        }
+    </script>
+
+    <!-- Modal Invoice (only for restock and threshold passed) -->
+    {% if submitted and invoice_number and demand_result and demand_result.threshold_passed %}
+    <div id="invoiceModal" class="fixed inset-0 z-50 flex items-center justify-center bg-black bg-opacity-40" style="display: block;">
+        <div class="bg-white rounded-lg shadow-lg p-8 max-w-md w-full relative">
+            <button onclick="document.getElementById('invoiceModal').style.display='none'" class="absolute top-2 right-2 text-gray-400 hover:text-blue-700 text-2xl font-bold">&times;</button>
+            <h2 class="text-xl font-bold text-blue-700 mb-4">Return Invoice</h2>
+            <div class="space-y-2">
+                <p><strong>Invoice #:</strong> {{ invoice_number }}</p>
+                <p><strong>Product:</strong> {{ product_name }}</p>
+                <p><strong>Return Reason:</strong> {{ reason_name }}</p>
+                <p><strong>Date:</strong> {{ today }}</p>
+                <p><strong>Classification:</strong> Restock</p>
+                <p><strong>Ship to (Best Location):</strong> {{ demand_result.best_store }}</p>
+                <p><strong>Predicted Profit:</strong> ${{ demand_result.profit }}</p>
+                <p><strong>Demand Score:</strong> {{ demand_result.demand }}/10</p>
+            </div>
+            <div class="mt-6 text-center">
+                <button onclick="document.getElementById('invoiceModal').style.display='none'" class="px-6 py-2 bg-blue-600 text-white rounded-lg hover:bg-blue-700 transition">Close</button>
+            </div>
+        </div>
+    </div>
+    {% endif %}
+</body>
 </html>